import type { JestConfigWithTsJest } from 'ts-jest';

const config: JestConfigWithTsJest = {
  verbose: true,
  testEnvironment: 'node',
  transform: {
<<<<<<< HEAD
    '^.+\\.ts$': 'ts-jest',
=======
    '^.+\\.ts$': [
      'ts-jest',
      { useESM: true }
    ],
>>>>>>> c16b2f29
    '^.+\\.js$': 'babel-jest'
  },
  extensionsToTreatAsEsm: ['.ts'],
  moduleNameMapper: {
    '^(\\.{1,2}/.*)\\.js$': '$1'
  },
};

export default config;<|MERGE_RESOLUTION|>--- conflicted
+++ resolved
@@ -4,14 +4,10 @@
   verbose: true,
   testEnvironment: 'node',
   transform: {
-<<<<<<< HEAD
-    '^.+\\.ts$': 'ts-jest',
-=======
     '^.+\\.ts$': [
       'ts-jest',
       { useESM: true }
     ],
->>>>>>> c16b2f29
     '^.+\\.js$': 'babel-jest'
   },
   extensionsToTreatAsEsm: ['.ts'],
