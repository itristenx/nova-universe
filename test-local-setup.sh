--- conflicted
+++ resolved
@@ -24,12 +24,10 @@
   admin_port="5174"
 fi
 
-<<<<<<< HEAD
 if [[ -n "$admin_port" ]]; then
   echo "✅ Admin UI is running at http://localhost:$admin_port"
 else
   echo "❌ Admin UI is not responding correctly"
-  exit 1
 fi
 
 echo ""
@@ -40,11 +38,5 @@
   echo "   Admin UI:      http://localhost:5173 (default)"
 fi
 echo "   API:           http://localhost:3000"
-=======
-echo ""
-echo "🚀 Access your applications:"
-echo "   Admin UI: http://localhost:5173"
-echo "   API:      http://localhost:3000"
->>>>>>> 490d07bf
 echo ""
 echo "📝 Note: Authentication is disabled for development (DISABLE_AUTH=true)"