# CueIT

CueIT is an internal help desk application used to submit and track IT tickets. The repository contains several apps:

- **cueit-api** – Express/SQLite API
- **cueit-admin** – React admin interface
- **cueit-kiosk** – iPad kiosk for ticket submission
- **cueit-activate** – small React app for activating kiosks
- **cueit-slack** – Slack slash command integration

The `design/theme.js` file defines shared colors, fonts and spacing. Frontends
import these tokens so styles remain consistent across the admin UI, activation
page and SwiftUI kiosk app.

## Requirements
- [Node.js](https://nodejs.org/) 18 or higher
- npm
- sqlite3
- [Mailpit](https://github.com/axllent/mailpit) (SMTP testing server)
- Xcode on macOS if you plan to build the SwiftUI kiosk

## Setup

Run `./setup.sh` to install Node.js, SQLite and all project dependencies in one step.
You can also follow the manual instructions below.

### Backend
1. Navigate to `cueit-api`.
2. Run `npm install` to install dependencies.
3. Create a `.env` file with your SMTP configuration and `HELPDESK_EMAIL`.
   You can also customize `API_PORT`, `LOGO_URL` and other defaults.
4. Start the server with `node index.js` (uses `API_PORT`, default `3000`).

### Admin Frontend
1. Navigate to `cueit-admin`.
2. Run `npm install` to install dependencies.
3. Copy `.env.example` to `.env` and set `VITE_API_URL`. You can also set `VITE_LOGO_URL` and `VITE_ACTIVATE_URL`.
4. Start the development server with `npm run dev` and open `http://localhost:5173`.

### Activation Page
1. Navigate to `cueit-activate`.
2. Run `npm install` to install dependencies.
3. Copy `.env.example` to `.env` and set `VITE_API_URL`. Optionally set `VITE_ADMIN_URL`.
4. Start the dev server with `npm run dev` and open the page to activate kiosks.

The backend stores ticket logs in a local SQLite database (`cueit-api/log.sqlite`).
Configuration values are stored in the same database and can be edited from the admin UI.

### Slack Service
1. Create a Slack app following [Slack's app setup guide](https://api.slack.com/apps) and add a `/new-ticket` slash command (see [Slash commands documentation](https://api.slack.com/interactivity/slash-commands)). Set its request URL to this service.
2. Navigate to `cueit-slack` and run `npm install`.
3. Copy `.env.example` to `.env` and set:
   - `SLACK_SIGNING_SECRET`
   - `SLACK_BOT_TOKEN`
   - `API_URL`
   - optional `SLACK_PORT` (defaults to `3001`)
 4. Start the service with `node index.js`. It listens on `SLACK_PORT`.
 5. For local testing expose the port with `ngrok` and use the HTTPS URL in your Slack command:

```bash
npx ngrok http $SLACK_PORT
```

### Running All Services

Scripts are provided to launch the API, admin UI, activation page and Slack
service together using `concurrently`. When running the script you will be
prompted to choose which apps to start (press **Enter** for all). For each
selected app the script verifies that a `.env` file exists and installs
dependencies if the `node_modules` directory is missing.

#### macOS / Linux

```bash
./start-all.sh
```

#### Windows

```powershell
./start-all.ps1
```

The SwiftUI kiosk can only be built and run on macOS with Xcode installed.

## Testing the API

To manually submit a ticket you can use `curl`:

```bash
curl -X POST http://localhost:3000/submit-ticket \
  -H "Content-Type: application/json" \
  -d '{
    "name": "[CUSTOMER NAME]",
    "email": "example@example.com",
    "title": "IT Tester Account",
    "system": "[NAME OF SYSTEM]",
    "urgency": "[Urgent, High, Medium, Low]",
    "description": "This is an example of a description"
}'
```

For a complete description of all endpoints see
[cueit-api/README.md](cueit-api/README.md#api-endpoints).

## Kiosk Activation

When the iPad kiosk application launches it sends a `POST` request to
`/api/register-kiosk` with a unique identifier. The backend stores the kiosk in
the `kiosks` table with `active` set to `0` (inactive). A kiosk cannot submit
tickets until it is activated.

An administrator can toggle the `active` flag from the **Kiosks** tab in the
admin UI or by visiting the separate activation page provided by the
`cueit-activate` app. Both interfaces call
`PUT /api/kiosks/:id/active` to update the flag. The iPad app periodically
fetches its configuration from `/api/kiosks/:id`; if `active` is `0` it shows an
activation required message instead of the ticket form.
When `VITE_ADMIN_URL` is set, the activation page shows a link back to the admin
UI for convenience.

To remotely disable a kiosk open the **Kiosks** tab in the admin UI and toggle
the active switch to the off position. You can also send a `PUT` request to
`/api/kiosks/{id}/active` with `{ "active": false }` to deactivate a kiosk via
the API. The kiosk will stop displaying the ticket form once its next activation
check detects the change.

## Components

- **cueit-api** – Express API with an SQLite database. It exposes endpoints
  for submitting tickets, viewing logs, managing configuration and controlling
  kiosk devices.
- **cueit-admin** – React SPA that consumes the backend API to display logs and
  edit configuration. It also manages kiosk activation and branding.
- **cueit-kiosk** – SwiftUI iPad app used by end users to submit tickets. It
  registers itself with the backend and displays the ticket form only when its
  `active` flag is enabled.
- **cueit-activate** – Tiny React app that lets you quickly activate a kiosk by
  ID without using the full admin interface.
- **cueit-slack** – Service handling the `/new-ticket` Slack slash command. It
  opens a modal and forwards submissions to the backend.

## Environment Variables

Each app relies on a few environment variables:

### Backend

- `HELPDESK_EMAIL` – destination address for ticket emails.
- `SMTP_HOST`, `SMTP_PORT`, `SMTP_USER`, `SMTP_PASS` – SMTP credentials used by
  Nodemailer.
- `SESSION_SECRET`, `SAML_ENTRY_POINT`, `SAML_ISSUER`, `SAML_CERT`,
  `SAML_CALLBACK_URL`, `ADMIN_URL` – required for SAML login.
- Optional: `API_PORT` (default `3000`), `LOGO_URL`, `FAVICON_URL`.
<<<<<<< HEAD
- `ADMIN_PASSWORD` – seeds the initial admin password for kiosk login and the
  password management endpoints.
=======
- `DISABLE_AUTH` – set to `true` to bypass SAML authentication and
  access the admin UI before SSO is configured.
>>>>>>> a0ef04b7

### Admin UI

- `VITE_API_URL` – base URL of the backend API.
- `VITE_LOGO_URL` – default logo shown before configuration is loaded.
- `VITE_FAVICON_URL` – default favicon for the page.
- `VITE_ACTIVATE_URL` – optional URL of the activation page for linking.

### Activation App

- `VITE_API_URL` – backend URL used for the activation request.
- `VITE_ADMIN_URL` – optional link back to the admin UI shown on the page.

### Slack Service

- `SLACK_SIGNING_SECRET` – Slack app signing secret.
- `SLACK_BOT_TOKEN` – bot token with permissions to open modals and post
  messages.
- `API_URL` – base URL of the backend API for ticket submission.
- Optional: `SLACK_PORT` (default `3001`).

## Future Improvements

Several security and usability features are planned for a future version of the API and frontends:

- **Authentication** – add JWT based auth to protect admin and Slack endpoints and store hashed admin passwords instead of plaintext.
- **Log filtering** – allow filtering ticket logs by date range or email status when querying the `/api/logs` endpoint.
- **HTTPS** – enable TLS so the backend, admin UI and kiosk all communicate over HTTPS.
- **Kiosk registration tokens** – require a token when calling `/api/register-kiosk` to prevent unauthorized devices from spoofing a kiosk ID.

## License

CueIT is released under the [MIT license](LICENSE).
<|MERGE_RESOLUTION|>--- conflicted
+++ resolved
@@ -152,13 +152,10 @@
 - `SESSION_SECRET`, `SAML_ENTRY_POINT`, `SAML_ISSUER`, `SAML_CERT`,
   `SAML_CALLBACK_URL`, `ADMIN_URL` – required for SAML login.
 - Optional: `API_PORT` (default `3000`), `LOGO_URL`, `FAVICON_URL`.
-<<<<<<< HEAD
 - `ADMIN_PASSWORD` – seeds the initial admin password for kiosk login and the
   password management endpoints.
-=======
 - `DISABLE_AUTH` – set to `true` to bypass SAML authentication and
   access the admin UI before SSO is configured.
->>>>>>> a0ef04b7
 
 ### Admin UI
 
