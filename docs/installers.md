--- conflicted
+++ resolved
@@ -4,32 +4,18 @@
 
 ## macOS
 
-<<<<<<< HEAD
-1. `./installers/make-installer.sh <version>` builds `NovaUniverse-<version>.pkg`. The script expects the SwiftUI app to be built under `cueit-macos-swift/build` and stages it under `cueit-macos-swift/pkgroot/Applications` before invoking `pkgbuild`.
-2. `./installers/uninstall-macos.sh` removes the application from `/Applications`.
-3. `./installers/upgrade-macos.sh <version>` rebuilds the package (or accepts a `.pkg` path) and reinstalls it.
-=======
 1. `./tools/scripts/scripts/make-installer.sh <version>` builds `NovaUniverse-<version>.pkg`. The script expects the SwiftUI app to be built under `nova-macos-swift/build` and stages it under `nova-macos-swift/pkgroot/Applications` before invoking `pkgbuild`.
 2. `./tools/scripts/scripts/uninstall-macos.sh` removes the application from `/Applications`.
 3. `./tools/scripts/scripts/upgrade-macos.sh <version>` rebuilds the package (or accepts a `.pkg` path) and reinstalls it.
->>>>>>> 46ff88d6
 
 ## Windows
 
 1. Install Inno Setup, Node.js and npm.
-<<<<<<< HEAD
-2. Run `./installers/make-windows-installer.ps1 -Version <version>` to create `NovaUniverse-<version>.exe`.
-=======
 2. Run `./tools/scripts/scripts/make-windows-installer.ps1 -Version <version>` to create `NovaUniverse-<version>.exe`.
->>>>>>> 46ff88d6
 3. Execute the generated installer.
 
 ## Linux
 
 1. Install `electron-installer-appimage` globally if missing.
-<<<<<<< HEAD
-2. Run `./installers/make-linux-installer.sh <version>` to produce an AppImage.
-=======
 2. Run `./tools/scripts/scripts/make-linux-installer.sh <version>` to produce an AppImage.
->>>>>>> 46ff88d6
 3. Mark the file executable and run it to start Nova Universe.