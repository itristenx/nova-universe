--- conflicted
+++ resolved
@@ -176,11 +176,7 @@
    ```
 
 4. **Access Applications**
-<<<<<<< HEAD
-   - Nova Universe Portal: http://localhost:5173
-=======
    - Admin UI: http://localhost:5173
->>>>>>> 46ff88d6
    - API: http://localhost:3000
    - Kiosk: Build and run in Xcode
 
